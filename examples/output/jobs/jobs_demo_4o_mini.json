--- conflicted
+++ resolved
@@ -4,13 +4,8 @@
     "nodes": [
         {
             "class_name": "WorkFlowNode",
-<<<<<<< HEAD
-            "name": "resume_analysis",
-            "description": "Read and analyze the content of the PDF resume to extract key information.",
-=======
             "name": "resume_reading",
             "description": "Read and extract content from the specified PDF resume to analyze qualifications and experiences.",
->>>>>>> 1157997b
             "inputs": [
                 {
                     "class_name": "Parameter",
@@ -25,24 +20,6 @@
                     "class_name": "Parameter",
                     "name": "resume_content",
                     "type": "string",
-<<<<<<< HEAD
-                    "description": "The extracted content from the PDF resume, including key qualifications and areas of expertise.",
-                    "required": true
-                },
-                {
-                    "class_name": "Parameter",
-                    "name": "resume_summary",
-                    "type": "string",
-                    "description": "A short summary of the resume that encapsulates the main points.",
-                    "required": true
-                }
-            ],
-            "reason": "This sub-task is necessary to understand the qualifications, experience, and skills outlined in the resume, which will be used to identify suitable job opportunities.",
-            "agents": [
-                {
-                    "name": "resume_reader_agent",
-                    "description": "This agent reads the PDF resume from the provided file path, extracts its content, and generates a summary of the key qualifications and areas of expertise.",
-=======
                     "description": "The text content extracted from the PDF resume, including personal details, experience, education, and skills.",
                     "required": true
                 }
@@ -52,7 +29,6 @@
                 {
                     "name": "resume_reading_agent",
                     "description": "This agent reads and extracts text content from the specified PDF resume, enabling the analysis of the candidate's qualifications and experiences.",
->>>>>>> 1157997b
                     "inputs": [
                         {
                             "name": "goal",
@@ -65,21 +41,6 @@
                         {
                             "name": "resume_content",
                             "type": "string",
-<<<<<<< HEAD
-                            "description": "The extracted content from the PDF resume, including key qualifications and areas of expertise.",
-                            "required": true
-                        },
-                        {
-                            "name": "resume_summary",
-                            "type": "string",
-                            "description": "A short summary of the resume that encapsulates the main points.",
-                            "required": true
-                        }
-                    ],
-                    "prompt": "### Objective\nRead and analyze the PDF resume to extract key content and generate a brief summary reflecting the main qualifications.\n\n### Instructions\n1. Access the PDF resume using the specified path derived from the <input>{goal}</input>. \n2. Read the content of the PDF file, focusing on identifying key qualifications, experiences, and skills.\n3. Extract relevant information and present it as the resume content.\n4. Create a summary that includes the essential details of the resume content, ensuring it captures the main points.\n5. Provide the extracted content as the output.\n\n### Output Format\nYour final output should ALWAYS in the following format:\n\n## Thought\nBriefly explain the reasoning process for the extraction and summarization of the resume content.\n\n## resume_content\nThe extracted content from the PDF resume, including key qualifications and areas of expertise.\n\n## resume_summary\nA short summary of the resume that encapsulates the main points.",
-                    "tools": [
-                        "File Tool"
-=======
                             "description": "The text content extracted from the PDF resume, including personal details, experience, education, and skills.",
                             "required": true
                         }
@@ -87,7 +48,6 @@
                     "prompt": "### Objective\nRead the specified PDF resume and extract its content to analyze the candidate's qualifications and experiences.\n\n### Instructions\n1. Use the provided goal as guidance: <input>{goal}</input>.\n2. Locate the PDF resume at the specified path.\n3. Utilize the FileToolkit to read the content from the PDF file.\n4. Extract relevant information from the resume, such as personal details, work experience, education, and skills.\n5. Store the extracted text content as the output.\n\n### Output Format\nYour final output should ALWAYS in the following format:\n\n## Thought\nBriefly explain the reasoning process for reading and extracting content from the PDF resume.\n\n## resume_content\nThe text content extracted from the PDF resume, including personal details, experience, education, and skills.",
                     "tool_names": [
                         "FileToolkit"
->>>>>>> 1157997b
                     ]
                 }
             ],
@@ -95,10 +55,6 @@
         },
         {
             "class_name": "WorkFlowNode",
-<<<<<<< HEAD
-            "name": "job_search",
-            "description": "Search for 5 job opportunities online based on the content extracted from the resume.",
-=======
             "name": "resume_summary_creation",
             "description": "Create a short summary highlighting the key qualifications and experiences from the extracted resume content.",
             "inputs": [
@@ -162,26 +118,19 @@
             "class_name": "WorkFlowNode",
             "name": "job_search",
             "description": "Search for real job opportunities based on the analyzed resume content and the summary created.",
->>>>>>> 1157997b
-            "inputs": [
-                {
-                    "class_name": "Parameter",
-                    "name": "goal",
-                    "type": "string",
-                    "description": "The user's goal in textual format.",
-                    "required": true
-                },
-                {
-                    "class_name": "Parameter",
-<<<<<<< HEAD
-                    "name": "resume_content",
-                    "type": "string",
-                    "description": "The extracted content from the PDF resume.",
-=======
+            "inputs": [
+                {
+                    "class_name": "Parameter",
+                    "name": "goal",
+                    "type": "string",
+                    "description": "The user's goal in textual format.",
+                    "required": true
+                },
+                {
+                    "class_name": "Parameter",
                     "name": "resume_summary",
                     "type": "string",
                     "description": "A concise summary of the candidate's qualifications and experiences.",
->>>>>>> 1157997b
                     "required": true
                 }
             ],
@@ -190,17 +139,6 @@
                     "class_name": "Parameter",
                     "name": "job_listings",
                     "type": "array",
-<<<<<<< HEAD
-                    "description": "An array containing 5 detailed job listings based on the user's resume.",
-                    "required": true
-                }
-            ],
-            "reason": "This step will provide relevant job listings that match the qualifications and skills identified in the resume, fulfilling the user's request for real job opportunities.",
-            "agents": [
-                {
-                    "name": "job_search_agent",
-                    "description": "This agent searches for 5 job opportunities based on the extracted resume content, ensuring they match the user's qualifications and desires.",
-=======
                     "description": "A list of job opportunities, each containing detailed information such as job title, company name, location, job description, job requirements, salary, and posting link.",
                     "required": true
                 }
@@ -210,24 +148,17 @@
                 {
                     "name": "job_search_agent",
                     "description": "This agent searches for job opportunities that match the qualifications and experiences highlighted in the resume summary, utilizing the provided goal for guidance.",
->>>>>>> 1157997b
-                    "inputs": [
-                        {
-                            "name": "goal",
-                            "type": "string",
-                            "description": "The user's goal in textual format.",
-                            "required": true
-                        },
-                        {
-<<<<<<< HEAD
-                            "name": "resume_content",
-                            "type": "string",
-                            "description": "The extracted content from the PDF resume.",
-=======
+                    "inputs": [
+                        {
+                            "name": "goal",
+                            "type": "string",
+                            "description": "The user's goal in textual format.",
+                            "required": true
+                        },
+                        {
                             "name": "resume_summary",
                             "type": "string",
                             "description": "A concise summary of the candidate's qualifications and experiences.",
->>>>>>> 1157997b
                             "required": true
                         }
                     ],
@@ -235,21 +166,12 @@
                         {
                             "name": "job_listings",
                             "type": "array",
-<<<<<<< HEAD
-                            "description": "An array containing 5 detailed job listings based on the user's resume.",
-                            "required": true
-                        }
-                    ],
-                    "prompt": "### Objective\nSearch for 5 relevant job opportunities that match with the qualifications and areas of expertise outlined in the resume content.\n\n### Instructions\n1. Begin by understanding the user's goal: <input>{goal}</input>.\n2. Extract skills and qualifications from the resume content provided: <input>{resume_content}</input>.\n3. Utilize the HireBase API to search for job listings by querying with specific keywords derived from the resume content.\n4. Ensure that the job listings returned are relevant to the resume's qualifications and that there are a total of 5 job opportunities.\n5. Compile the job listings including details like job title, company name, location, detailed job description, detailed job requirements, salary, and a job posting link.\n6. Output the array of job opportunities as the final result.\n\n### Output Format\nYour final output should ALWAYS in the following format:\n\n## Thought\nBriefly explain the reasoning process for searching the job opportunities based on the provided resume content.\n\n## job_opportunities\nAn array containing the detailed job listings related to the user's qualifications.",
-                    "tools": [
-=======
                             "description": "A list of job opportunities, each containing detailed information such as job title, company name, location, job description, job requirements, salary, and posting link.",
                             "required": true
                         }
                     ],
                     "prompt": "### Objective\nSearch for job opportunities that match the qualifications and experiences summarized in the resume.\n\n### Instructions\n1. Read the user's goal: <input>{goal}</input> to understand the type of job opportunities that should be sought.\n2. Analyze the resume summary provided: <input>{resume_summary}</input> to identify the candidate's key skills and experiences.\n3. Utilize the 'hirebase' tool to search for job listings based on the extracted resume summary and the user's goal.\n4. Filter the search results to ensure that the jobs match the candidate's qualifications.\n5. Compile the list of resulting job opportunities with details including job title, company name, location, job description, job requirements, salary, and posting link.\n\n### Output Format\nYour final output should ALWAYS in the following format:\n\n## Thought\nBriefly explain the reasoning process for the job search based on the provided inputs.\n\n## job_listings\nA list of job opportunities, formatted with detailed information as specified above.",
                     "tool_names": [
->>>>>>> 1157997b
                         "hirebase"
                     ]
                 }
@@ -258,13 +180,8 @@
         },
         {
             "class_name": "WorkFlowNode",
-<<<<<<< HEAD
-            "name": "format_output",
-            "description": "Compile the resume summary and the job opportunities into a well-formatted output.",
-=======
             "name": "output_formatting",
             "description": "Format all collected information into a well-structured output, including the resume summary and job listings.",
->>>>>>> 1157997b
             "inputs": [
                 {
                     "class_name": "Parameter",
@@ -282,22 +199,9 @@
                 },
                 {
                     "class_name": "Parameter",
-<<<<<<< HEAD
-                    "name": "resume_summary",
-                    "type": "string",
-                    "description": "The summary of the analyzed resume.",
-                    "required": true
-                },
-                {
-                    "class_name": "Parameter",
-                    "name": "job_opportunities",
-                    "type": "array",
-                    "description": "The array of job opportunities gathered from the job search step.",
-=======
                     "name": "job_listings",
                     "type": "array",
                     "description": "A list of job opportunities found during the search.",
->>>>>>> 1157997b
                     "required": true
                 }
             ],
@@ -306,17 +210,6 @@
                     "class_name": "Parameter",
                     "name": "formatted_output",
                     "type": "string",
-<<<<<<< HEAD
-                    "description": "A well-formatted string containing the resume summary and job opportunities.",
-                    "required": true
-                }
-            ],
-            "reason": "This final step ensures that all collected information is presented in a clear and organized manner, making it easy for the user to review.",
-            "agents": [
-                {
-                    "name": "output_formatting_agent",
-                    "description": "This agent compiles the resume summary and job opportunities into a well-formatted string for user review.",
-=======
                     "description": "A well-formatted output containing the resume summary and detailed job listings.",
                     "required": true
                 }
@@ -326,7 +219,6 @@
                 {
                     "name": "output_formatting_agent",
                     "description": "This agent formats the collected information, including the resume summary and job listings, into a well-structured, readable output.",
->>>>>>> 1157997b
                     "inputs": [
                         {
                             "name": "goal",
@@ -341,21 +233,9 @@
                             "required": true
                         },
                         {
-<<<<<<< HEAD
-                            "name": "resume_summary",
-                            "type": "string",
-                            "description": "The summary of the analyzed resume.",
-                            "required": true
-                        },
-                        {
-                            "name": "job_opportunities",
-                            "type": "array",
-                            "description": "The array of job opportunities gathered from the job search step.",
-=======
                             "name": "job_listings",
                             "type": "array",
                             "description": "A list of job opportunities found during the search.",
->>>>>>> 1157997b
                             "required": true
                         }
                     ],
@@ -363,19 +243,11 @@
                         {
                             "name": "formatted_output",
                             "type": "string",
-<<<<<<< HEAD
-                            "description": "A well-formatted string containing the resume summary and job opportunities.",
-                            "required": true
-                        }
-                    ],
-                    "prompt": "### Objective\nCompile the resume summary and a list of job opportunities into a well-structured output in a readable format.\n\n### Instructions\n1. Start with the goal: <input>{goal}</input>.\n2. Include the resume summary: <input>{resume_summary}</input>.\n3. For each job in the array: <input>{job_opportunities}</input>, include the job title, company name, location, and a brief description.\n4. Style the text for clarity and readability, organizing it into sections and using bullet points as appropriate.\n5. Ensure the final output is concise and conveys all the required details effectively.\n\n### Output Format\nYour final output should ALWAYS in the following format:\n\n## Thought\nBriefly explain the reasoning process for compiling the output.\n\n## formatted_output\nA well-formatted summary integrating the resume summary and job opportunities."
-=======
                             "description": "A well-formatted output containing the resume summary and detailed job listings.",
                             "required": true
                         }
                     ],
                     "prompt": "### Objective\nFormat the collected information, including the resume summary and job listings, to create a clear and user-friendly output.\n\n### Instructions\n1. Begin by stating the user's goal: <input>{goal}</input>\n2. Include the resume summary: <input>{resume_summary}</input>.\n3. Iterate through the job listings: <input>{job_listings}</input> to extract and format the details of each job including job title, company name, job location, job description, job requirements, salary, and posting link.\n4. Compile the information into a well-structured output, ensuring clarity and readability for the user.\n\n### Output Format\nYour final output should ALWAYS in the following format:\n\n## Thought\nBriefly explain the reasoning process for achieving the objective.\n\n## formatted_output\nA well-structured output containing the resume summary and detailed job listings."
->>>>>>> 1157997b
                 }
             ],
             "status": "pending"
@@ -402,19 +274,8 @@
         },
         {
             "class_name": "WorkFlowEdge",
-<<<<<<< HEAD
-            "source": "resume_analysis",
-            "target": "format_output",
-            "priority": 0
-        },
-        {
-            "class_name": "WorkFlowEdge",
-            "source": "job_search",
-            "target": "format_output",
-=======
             "source": "job_search",
             "target": "output_formatting",
->>>>>>> 1157997b
             "priority": 0
         }
     ],
