--- conflicted
+++ resolved
@@ -227,16 +227,13 @@
             Must accept a "content" parameter and return a dictionary.
         title_format (str, optional): Format string for title parsing mode with {title} placeholder.
             Default is "## {title}".
-<<<<<<< HEAD
         tool_names (list[str], optional): List of tool names to be used by the agent. If provided,
             tool_dict must also be provided. Both parameters are required when using tools.
         tool_dict (dict, optional): Dictionary mapping tool names to Tool instances. Required when
             tool_names is provided.
         customize_prompting (bool, optional): Whether to use customize prompting. Defaults to False.
-=======
         custom_output_format (str, optional): Specify the output format. Only used when `prompt_template` is used. 
             If not provided, the output format will be constructed from the `outputs` specification and `parse_mode`. 
->>>>>>> 5ec1916f
     """
     def __init__(
         self, 
@@ -252,13 +249,10 @@
         parse_mode: Optional[str] = "title", 
         parse_func: Optional[Callable] = None, 
         title_format: Optional[str] = None, 
-<<<<<<< HEAD
         tool_names: Optional[list[str]] = None,
         tool_dict: Optional[dict] = None,
         customize_prompting: Optional[bool] = False,
-=======
         custom_output_format: Optional[str] = None, 
->>>>>>> 5ec1916f
         **kwargs
     ):
         system_prompt = system_prompt or DEFAULT_SYSTEM_PROMPT
@@ -304,13 +298,10 @@
             parse_func=parse_func,
             output_parser=output_parser,
             title_format=title_format,
-<<<<<<< HEAD
+            custom_output_format=custom_output_format ,
             tool_names=tool_names,
             customize_prompting=customize_prompting,
             tool_dict=tool_dict
-=======
-            custom_output_format=custom_output_format 
->>>>>>> 5ec1916f
         )
         super().__init__(
             name=name, 
@@ -325,15 +316,12 @@
         self.parse_mode = parse_mode 
         self.parse_func = parse_func 
         self.title_format = title_format
-<<<<<<< HEAD
         self.tool_names = tool_names
         self.customize_prompting = customize_prompting
+        self.custom_output_format = custom_output_format
 
     def _add_tools(self, tools: list[Tool]):
         self.get_action(self.customize_action_name).add_tools(tools)
-=======
-        self.custom_output_format = custom_output_format
->>>>>>> 5ec1916f
 
     @property
     def customize_action_name(self) -> str:
@@ -427,13 +415,10 @@
         parse_func: Optional[Callable] = None,
         output_parser: Optional[ActionOutput] = None,
         title_format: Optional[str] = "## {title}",
-<<<<<<< HEAD
+        custom_output_format: Optional[str] = None,
         tool_names: Optional[list[str]] = None,
         customize_prompting: Optional[bool] = False,
         tool_dict: Optional[dict] = None
-=======
-        custom_output_format: Optional[str] = None
->>>>>>> 5ec1916f
     ) -> Action:
         """Create a custom action based on the provided specifications.
         
@@ -504,7 +489,6 @@
         action_cls_name = self._get_unique_class_name(
             generate_dynamic_class_name(name+" action")
         )
-<<<<<<< HEAD
 
         # Choose base class and create the action class
         if tool_names and not customize_prompting:
@@ -540,6 +524,7 @@
                 parse_mode=(Optional[str], Field(default="title", description="the parse mode of the action, must be one of: ['title', 'str', 'json', 'xml', 'custom']")),
                 parse_func=(Optional[Callable], Field(default=None, exclude=True, description="the function to parse the LLM output. It receives the LLM output and returns a dict.")),
                 title_format=(Optional[str], Field(default="## {title}", exclude=True, description="the format of the title. It is used when the `parse_mode` is 'title'.")),
+            custom_output_format=(Optional[str], Field(default=None, exclude=True, description="the format of the output. It is used when the `prompt_template` is provided.")),
                 execute=customize_action_execute,
                 async_execute=customize_action_async_execute,
                 prepare_action_prompt=prepare_action_prompt,
@@ -551,6 +536,7 @@
                 name = action_cls_name,
                 description=desc, 
                 prompt=prompt, 
+                prompt_template=prompt_template, 
                 inputs_format=action_input_type, 
                 outputs_format=action_output_type,
                 parse_mode=parse_mode,
@@ -558,32 +544,6 @@
                 title_format=title_format
             )
         
-=======
-        customize_action_cls = create_model(
-            action_cls_name,
-            parse_mode=(Optional[str], Field(default="title", description="the parse mode of the action, must be one of: ['title', 'str', 'json', 'xml', 'custom']")),
-            parse_func=(Optional[Callable], Field(default=None, exclude=True, description="the function to parse the LLM output. It receives the LLM output and returns a dict.")),
-            title_format=(Optional[str], Field(default="## {title}", exclude=True, description="the format of the title. It is used when the `parse_mode` is 'title'.")),
-            custom_output_format=(Optional[str], Field(default=None, exclude=True, description="the format of the output. It is used when the `prompt_template` is provided.")),
-            __base__=Action, 
-            execute=customize_action_execute,
-            async_execute=customize_action_async_execute,
-            prepare_action_prompt=prepare_action_prompt,
-            prepare_extraction_prompt=prepare_extraction_prompt
-        )
-
-        customize_action = customize_action_cls(
-            name = action_cls_name,
-            description=desc, 
-            prompt=prompt, 
-            prompt_template=prompt_template, 
-            inputs_format=action_input_type, 
-            outputs_format=action_output_type,
-            parse_mode=parse_mode,
-            parse_func=parse_func,
-            title_format=title_format
-        )
->>>>>>> 5ec1916f
         return customize_action
     
     def _check_output_parser(self, outputs: List[dict], output_parser: Type[ActionOutput]):
