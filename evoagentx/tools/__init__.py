<<<<<<< HEAD
from .tool import Tool
from .interpreter_base import BaseInterpreter
from .interpreter_docker import DockerInterpreter
from .interpreter_python import PythonInterpreter
from .search_base import SearchBase
from .search_google_f import SearchGoogleFree
from .search_wiki import SearchWiki
from .search_google import SearchGoogle
from .mcp import MCPClient, MCPToolkit
from .file_tool import FileTool
from .browser_tool import BrowserTool


__all__ = ["Tool", "BaseInterpreter", "DockerInterpreter", 
           "PythonInterpreter", "SearchBase", "SearchGoogleFree", "SearchWiki", "SearchGoogle",
           "MCPClient", "MCPToolkit", "FileTool", "BrowserTool"]

=======
from .tool import Tool,Toolkit
from .file_tool import FileToolkit
from .interpreter_docker import DockerInterpreterToolkit
from .interpreter_python import PythonInterpreterToolkit
from .search_google import GoogleSearchToolkit
from .search_google_f import GoogleFreeSearchToolkit
from .search_wiki import WikipediaSearchToolkit
from .browser_tool import BrowserToolkit
from .mcp import MCPToolkit
from .request import RequestToolkit
from .request_arxiv import ArxivToolkit
from .browser_use import BrowserUseToolkit


__all__ = [
    "Tool", 
    "Toolkit",
    "FileToolkit",
    "DockerInterpreterToolkit", 
    "PythonInterpreterToolkit",
    "GoogleSearchToolkit",
    "GoogleFreeSearchToolkit", 
    "WikipediaSearchToolkit",
    "BrowserToolkit",
    "MCPToolkit",
    "RequestToolkit",
    "ArxivToolkit",
    "BrowserUseToolkit"
]
>>>>>>> 1157997b
<|MERGE_RESOLUTION|>--- conflicted
+++ resolved
@@ -1,22 +1,3 @@
-<<<<<<< HEAD
-from .tool import Tool
-from .interpreter_base import BaseInterpreter
-from .interpreter_docker import DockerInterpreter
-from .interpreter_python import PythonInterpreter
-from .search_base import SearchBase
-from .search_google_f import SearchGoogleFree
-from .search_wiki import SearchWiki
-from .search_google import SearchGoogle
-from .mcp import MCPClient, MCPToolkit
-from .file_tool import FileTool
-from .browser_tool import BrowserTool
-
-
-__all__ = ["Tool", "BaseInterpreter", "DockerInterpreter", 
-           "PythonInterpreter", "SearchBase", "SearchGoogleFree", "SearchWiki", "SearchGoogle",
-           "MCPClient", "MCPToolkit", "FileTool", "BrowserTool"]
-
-=======
 from .tool import Tool,Toolkit
 from .file_tool import FileToolkit
 from .interpreter_docker import DockerInterpreterToolkit
@@ -46,4 +27,3 @@
     "ArxivToolkit",
     "BrowserUseToolkit"
 ]
->>>>>>> 1157997b
