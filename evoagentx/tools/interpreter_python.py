--- conflicted
+++ resolved
@@ -50,7 +50,6 @@
         self.allowed_imports = allowed_imports or set()
         self.namespace = {}
         self.visited_modules = {}
-<<<<<<< HEAD
         
         # Initialize storage handler
         if storage_handler is None:
@@ -58,8 +57,6 @@
             self.storage_handler = LocalStorageHandler(base_path="./workplace/interpreter")
         else:
             self.storage_handler = storage_handler
-=======
->>>>>>> 98fa23cc
 
     def _get_file_and_folder_names(self, target_path: str) -> List[str]:
         """Retrieves the names of files and folders (without extensions) in a given directory.
@@ -470,4 +467,6 @@
         
         # Store python_interpreter as instance variable
         self.python_interpreter = python_interpreter
+    
+
     